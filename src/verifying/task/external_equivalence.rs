use {
    crate::{
        command_line::Decomposition,
        syntax_tree::{asp, fol},
        verifying::{
<<<<<<< HEAD
            problem::{self, Problem},
            task::Task,
=======
            problem::Problem,
            task::{ProofOutline, Task},
>>>>>>> a15a4cd7
        },
    },
    either::Either,
    thiserror::Error,
};

struct ProofOutline {
    pub forward_basic_lemmas: Vec<fol::AnnotatedFormula>,
    pub backward_basic_lemmas: Vec<fol::AnnotatedFormula>,
}

#[derive(Error, Debug)]
pub enum ExternalEquivalenceTaskError {}

#[derive(Debug)]
pub struct ExternalEquivalenceTask {
    pub specification: Either<asp::Program, fol::Specification>,
    pub program: asp::Program,
    pub user_guide: fol::UserGuide,
    pub proof_outline: fol::Specification,
    pub decomposition: Decomposition,
    pub direction: fol::Direction,
    pub simplify: bool,
    pub break_equivalences: bool,
}

impl Task for ExternalEquivalenceTask {
    type Error = ExternalEquivalenceTaskError;

    fn decompose(self) -> Result<Vec<Problem>, Self::Error> {
        // let task: ValidatedExternalEquivalenceTask = todo!();
        // task.decompose()
        todo!()
    }
}

// struct ValidatedExternalEquivalenceTask {
//     pub left: Vec<fol::AnnotatedFormula>,
//     pub right: Vec<fol::AnnotatedFormula>,
//     pub user_guide_assumptions: Vec<fol::AnnotatedFormula>,
//     pub proof_outline: ProofOutline,
//     pub decomposition: Decomposition,
//     pub direction: fol::Direction,
//     pub break_equivalences: bool,
// }

// impl Task for ValidatedExternalEquivalenceTask {
//     type Error = ExternalEquivalenceTaskError;

//     fn decompose(self) -> Result<Vec<Problem>, Self::Error> {
//         // let task: AssembledExternalEquivalenceTask = todo!();
//         // task.decompose()
//         todo!()
//     }
// }

struct AssembledExternalEquivalenceTask {
    pub stable_premises: Vec<problem::AnnotatedFormula>,
    pub forward_premises: Vec<problem::AnnotatedFormula>,
    pub forward_conclusions: Vec<problem::AnnotatedFormula>,
    pub backward_premises: Vec<problem::AnnotatedFormula>,
    pub backward_conclusions: Vec<problem::AnnotatedFormula>,
    pub proof_outline: ProofOutline,
    pub decomposition: Decomposition,
    pub direction: fol::Direction,
}

impl Task for AssembledExternalEquivalenceTask {
    type Error = ExternalEquivalenceTask;

    fn decompose(self) -> Result<Vec<Problem>, Self::Error> {
        let mut problems = Vec::new();
        if matches!(
            self.direction,
            fol::Direction::Universal | fol::Direction::Forward
        ) {
            let mut forward_sequence = Problem::from_components(
                "forward".to_string(),
                self.stable_premises.clone(),
                self.forward_premises,
                self.forward_conclusions,
                self.proof_outline.forward_basic_lemmas,
            );
            problems.append(&mut forward_sequence);
        }
        if matches!(
            self.direction,
            fol::Direction::Universal | fol::Direction::Backward
        ) {
            let mut backward_sequence = Problem::from_components(
                "backward".to_string(),
                self.stable_premises,
                self.backward_premises,
                self.backward_conclusions,
                self.proof_outline.backward_basic_lemmas,
            );
            problems.append(&mut backward_sequence);
        }

        let result: Vec<Problem> = problems
            .into_iter()
            .flat_map(|p: Problem| match self.decomposition {
                Decomposition::Independent => p.decompose_independent(),
                Decomposition::Sequential => p.decompose_sequential(),
            })
            .collect();

<<<<<<< HEAD
        Ok(result)
=======
        let intersection: Vec<_> = input_predicates
            .intersection(&head_predicates)
            .cloned()
            .collect();

        if intersection.is_empty() {
            Ok(())
        } else {
            Err(ExternalEquivalenceTaskError::InputPredicateInRuleHead(
                intersection,
            ))
        }
    }
}

impl Task for ExternalEquivalenceTask {
    type Error = ExternalEquivalenceTaskError;

    fn decompose(self) -> Result<Vec<Problem>, Self::Error> {
        self.ensure_input_and_output_predicates_are_disjoint()?;
        self.ensure_program_heads_do_not_contain_input_predicates()?;

        let taken_predicates = self.user_guide.input_predicates();
        let _proof_outline = ProofOutline::construct(self.proof_outline, taken_predicates);
        // TODO: Add more error handing

        todo!()
>>>>>>> a15a4cd7
    }
}<|MERGE_RESOLUTION|>--- conflicted
+++ resolved
@@ -3,23 +3,14 @@
         command_line::Decomposition,
         syntax_tree::{asp, fol},
         verifying::{
-<<<<<<< HEAD
             problem::{self, Problem},
-            task::Task,
-=======
-            problem::Problem,
             task::{ProofOutline, Task},
->>>>>>> a15a4cd7
         },
     },
     either::Either,
     thiserror::Error,
 };
 
-struct ProofOutline {
-    pub forward_basic_lemmas: Vec<fol::AnnotatedFormula>,
-    pub backward_basic_lemmas: Vec<fol::AnnotatedFormula>,
-}
 
 #[derive(Error, Debug)]
 pub enum ExternalEquivalenceTaskError {}
@@ -40,8 +31,13 @@
     type Error = ExternalEquivalenceTaskError;
 
     fn decompose(self) -> Result<Vec<Problem>, Self::Error> {
-        // let task: ValidatedExternalEquivalenceTask = todo!();
-        // task.decompose()
+        //self.ensure_input_and_output_predicates_are_disjoint()?;
+        //self.ensure_program_heads_do_not_contain_input_predicates()?;
+
+        let taken_predicates = self.user_guide.input_predicates();
+        //let _proof_outline = ProofOutline::construct(self.proof_outline, taken_predicates);
+        // TODO: Add more error handing
+
         todo!()
     }
 }
@@ -117,36 +113,6 @@
             })
             .collect();
 
-<<<<<<< HEAD
         Ok(result)
-=======
-        let intersection: Vec<_> = input_predicates
-            .intersection(&head_predicates)
-            .cloned()
-            .collect();
-
-        if intersection.is_empty() {
-            Ok(())
-        } else {
-            Err(ExternalEquivalenceTaskError::InputPredicateInRuleHead(
-                intersection,
-            ))
-        }
-    }
-}
-
-impl Task for ExternalEquivalenceTask {
-    type Error = ExternalEquivalenceTaskError;
-
-    fn decompose(self) -> Result<Vec<Problem>, Self::Error> {
-        self.ensure_input_and_output_predicates_are_disjoint()?;
-        self.ensure_program_heads_do_not_contain_input_predicates()?;
-
-        let taken_predicates = self.user_guide.input_predicates();
-        let _proof_outline = ProofOutline::construct(self.proof_outline, taken_predicates);
-        // TODO: Add more error handing
-
-        todo!()
->>>>>>> a15a4cd7
     }
 }